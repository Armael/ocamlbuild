--- conflicted
+++ resolved
@@ -14,14 +14,12 @@
 NEXT_RELEASE:
 -------------
 
-<<<<<<< HEAD
-- #124: do not explicitly pass -shared when building shared libraries;
+- #124, #136: do not explicitly pass -shared when building shared libraries;
   let the compiler decide what to build.
   (whitequark)
-=======
+
 - #137: do not assume that the man1/ repository exists in the OCaml prefix
   (Adam Sampson)
->>>>>>> 0dca9e7b
 
 0.10.0 (25 Dec 2016):
 ---------------------
